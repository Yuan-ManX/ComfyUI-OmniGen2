import os
from typing import List, Tuple
from PIL import Image, ImageOps

import torch
from torchvision.transforms.functional import to_pil_image, to_tensor
from accelerate import Accelerator

from .omnigen2.pipelines.omnigen2.pipeline_omnigen2 import OmniGen2Pipeline
from .omnigen2.utils.img_util import resize_image

#from diffusers.hooks import apply_group_offloading # only exists in very recent commits of diffusers

import numpy as np

# PIL to Tensor that works in ComfyUI
def pil2tensor(image):
    return torch.from_numpy(np.array(image).astype(np.float32) / 255.0).unsqueeze(0)



def load_pipeline(model_path, accelerator, weight_dtype, scheduler, offload_type):    
    pipeline = OmniGen2Pipeline.from_pretrained(
        model_path,
        torch_dtype=weight_dtype,
        trust_remote_code=True,
    )
  
    if scheduler == "dpmsolver":
        from .omnigen2.schedulers.scheduling_dpmsolver_multistep import DPMSolverMultistepScheduler
        scheduler = DPMSolverMultistepScheduler(
            algorithm_type="dpmsolver++",
            solver_type="midpoint",
            solver_order=2,
            prediction_type="flow_prediction",
        )
        pipeline.scheduler = scheduler
    else:
        from .omnigen2.schedulers.scheduling_flow_match_euler_discrete import FlowMatchEulerDiscreteScheduler
        pipeline.scheduler = FlowMatchEulerDiscreteScheduler()
    
    if offload_type == "sequential_cpu_offload":
        pipeline.enable_sequential_cpu_offload()
    elif offload_type == "cpu_offload":
        pipeline.enable_model_cpu_offload()
    #elif offload_type == "group_offload":
    #    apply_group_offloading(pipeline.transformer, onload_device=accelerator.device, offload_type="block_level", num_blocks_per_group=2, use_stream=True)
    #    apply_group_offloading(pipeline.mllm, onload_device=accelerator.device, offload_type="block_level", num_blocks_per_group=2, use_stream=True)
    #    apply_group_offloading(pipeline.vae, onload_device=accelerator.device, offload_type="block_level", num_blocks_per_group=2, use_stream=True)
    else:
        pipeline = pipeline.to(accelerator.device)
      
    return pipeline


def preprocess(image1_path: str, image2_path: str, image3_path: str) -> List[Image.Image]:
    """Preprocess the input images."""
    
    image_paths = [p for p in [image1_path, image2_path, image3_path] if p.strip() != ""]
    
    input_images = [Image.open(path).convert("RGB") for path in image_paths]
    input_images = [ImageOps.exif_transpose(img) for img in input_images]
    
    return input_images


def run(pipeline, input_images, seed, width, height, max_input_image_side_length, max_pixels, num_inference_step, text_guidance_scale, image_guidance_scale, cfg_range_start, cfg_range_end, 
        num_images_per_prompt, accelerator, instruction, negative_prompt):
    """Run the image generation pipeline with the given parameters."""
          
    generator = torch.Generator(device=accelerator.device).manual_seed(seed)
    
    results = pipeline(
        prompt=instruction,
        input_images=input_images,
        width=width,
        height=height,
        max_input_image_side_length=max_input_image_side_length,
        max_pixels=max_pixels,
        num_inference_steps=num_inference_step,
        max_sequence_length=1024,
        text_guidance_scale=text_guidance_scale,
        image_guidance_scale=image_guidance_scale,
        cfg_range=(cfg_range_start, cfg_range_end),
        negative_prompt=negative_prompt,
        num_images_per_prompt=num_images_per_prompt,
        generator=generator,
        output_type="pil",
    )
    
    return results


def create_collage(images: List[torch.Tensor]) -> Image.Image:
    """Create a horizontal collage from a list of images."""
  
    max_height = max(img.shape[-2] for img in images)
    total_width = sum(img.shape[-1] for img in images)
    canvas = torch.zeros((3, max_height, total_width), device=images[0].device)
    
    current_x = 0
    for img in images:
        h, w = img.shape[-2:]
        canvas[:, :h, current_x:current_x+w] = img * 0.5 + 0.5
        current_x += w
    
    return to_pil_image(canvas)


class LoadOmniGen2Image:
    @classmethod
    def INPUT_TYPES(s):
        return {
            "required": {
                "image1_path": ("STRING", {"default": "assets/demo.png", "tooltip": "Required"}),
            },
            "optional": {
                "image2_path": ("STRING", {"default": "", "tooltip": "Optional"}),
                "image3_path": ("STRING", {"default": "", "tooltip": "Optional"}),
            },
        }

    RETURN_TYPES = ("IMAGE",)
    RETURN_NAMES = ("image",)
<<<<<<< HEAD
    OUTPUT_TOOLTIPS = ("A list of PIL images. You should connect this directly to 'OmniGen2'.",)
=======
>>>>>>> 98ee604d
    FUNCTION = "input_image"
    CATEGORY = "OmniGen2"
    DESCRIPTION = """
This node loads images from their paths and transposes them accordingly to their EXIF data.
"""

    def input_image(self, image1_path, image2_path="", image3_path=""):
        for p in [image1_path, image2_path, image3_path]:
            if (p.strip() != "" or p == image1_path) and not os.path.isfile(p):
                raise RuntimeError(f"[ERROR] File not found: {p}")
        
        return (preprocess(image1_path, image2_path, image3_path),)


class LoadOmniGen2Model:
    @classmethod
    def INPUT_TYPES(cls):
        return {
            "required": {
                "model_path": ("STRING", {"default": "OmniGen2/OmniGen2"}),
                "dtype": (["fp32", "fp16", "bf16"], {"default": "bf16"}),
                "scheduler": (["euler", "dpmsolver"], {"default": "euler"}),
                #"device": (["cuda", "cpu"], {"default": "cuda"}),
                "offload_type": (
                    #["none", "sequential_cpu_offload", "cpu_offload", "group_offload"], 
                    ["none", "sequential_cpu_offload", "cpu_offload"], 
                    {"default": "sequential_cpu_offload"}
                ),
            }
        }

    RETURN_TYPES = ("MODEL",)
    RETURN_NAMES = ("pipeline",)
    FUNCTION = "load_model"
    CATEGORY = "OmniGen2"
    
    def load_model(self, model_path, dtype, scheduler, offload_type):
        # Initialize accelerator
        accelerator = Accelerator(mixed_precision=dtype if dtype != 'fp32' else 'no')
            
        # Set weight dtype
        weight_dtype = torch.float32
        if dtype == 'fp16':
            weight_dtype = torch.float16
        elif dtype == 'bf16':
            weight_dtype = torch.bfloat16
    
        # Load pipeline and process inputs
        pipeline = load_pipeline(model_path, accelerator, weight_dtype, scheduler, offload_type)
        
        return (pipeline,)


class OmniGen2:
    @classmethod
    def INPUT_TYPES(s):
        return {
            "required": {
                "pipeline": ("MODEL",),
                "input_images": ("IMAGE", {"tooltip": "TIP: Connect this to 'Load OmniGen2 Image' node."}),
                "dtype": (["fp32", "fp16", "bf16"], {"default": "bf16"}),
                "seed": ("INT", {"default": 0, "min": 0, "max": 0xffffffffffffffff}),
                "width": ("INT", {"default": 1024}),
                "height": ("INT", {"default": 1024}),
                "max_input_image_side_length": ("INT", {"default": 2048, "min": 256, "max": 2048, "step": 256}),
                "max_pixels": ("INT", {"default": 1024 * 1024, "min": 256 * 256, "max": 1536 * 1536, "step": 256 * 256}),
                "num_inference_step": ("INT", {"default": 50, "min": 20, "max": 100}),
                "text_guidance_scale": ("FLOAT", {"default": 5.0}),
                "image_guidance_scale": ("FLOAT", {"default": 2.0}),
                "cfg_range_start": ("FLOAT", {"default": 0.0}),
                "cfg_range_end": ("FLOAT", {"default": 1.0}),
                "num_images_per_prompt": ("INT", {"default": 1}),
                "instruction": ("STRING", {"default": "A dog running in the park"}),
                "negative_prompt": ("STRING", {"default": "(((deformed))), blurry, over saturation, bad anatomy, disfigured, poorly drawn face, mutation, mutated, (extra_limb), (ugly), (poorly drawn hands), fused fingers, messy drawing, broken legs censor, censored, censor_bar"}),
            }
        }

    RETURN_TYPES = ("IMAGE", "IMAGE",)
    RETURN_NAMES = ("collage", "images",)
    OUTPUT_IS_LIST = (False, True,)
    FUNCTION = "generate"
    CATEGORY = "OmniGen2"

    def generate(self, pipeline, input_images, dtype, seed, width, height, max_input_image_side_length, max_pixels, num_inference_step, text_guidance_scale, image_guidance_scale, cfg_range_start, cfg_range_end, 
                      num_images_per_prompt, instruction, negative_prompt):

        # Initialize accelerator
        accelerator = Accelerator(mixed_precision=dtype if dtype != 'fp32' else 'no')
                          
        results = run(pipeline, input_images, seed, width, height, max_input_image_side_length, max_pixels, num_inference_step, text_guidance_scale, image_guidance_scale, 
                      cfg_range_start, cfg_range_end, num_images_per_prompt, accelerator, instruction, negative_prompt)
        
        # NOTE: I cant figure out how to send outputs here without losing colors so for now I'm saving the images in .\temp\ and loading them afterwards -.-
        #       someone plz fix this        
        images = []
        for i, image in enumerate(results.images):
            p = fr".\temp\tmp_omnigen2_img_{i}.png"
            image.save(p)
            images.append(pil2tensor(Image.open(p).convert("RGB")))
        
        images_for_collage = [to_tensor(image) * 2 - 1 for image in results.images]
        collage = create_collage(images_for_collage)
        
        collage_tmp_path = r".\temp\tmp_omnigen2_collage.png"
        collage.save(collage_tmp_path)
        collage = pil2tensor(Image.open(collage_tmp_path).convert("RGB"))
        
        return (collage, images,)


<|MERGE_RESOLUTION|>--- conflicted
+++ resolved
@@ -122,15 +122,8 @@
 
     RETURN_TYPES = ("IMAGE",)
     RETURN_NAMES = ("image",)
-<<<<<<< HEAD
-    OUTPUT_TOOLTIPS = ("A list of PIL images. You should connect this directly to 'OmniGen2'.",)
-=======
->>>>>>> 98ee604d
     FUNCTION = "input_image"
     CATEGORY = "OmniGen2"
-    DESCRIPTION = """
-This node loads images from their paths and transposes them accordingly to their EXIF data.
-"""
 
     def input_image(self, image1_path, image2_path="", image3_path=""):
         for p in [image1_path, image2_path, image3_path]:
@@ -148,7 +141,6 @@
                 "model_path": ("STRING", {"default": "OmniGen2/OmniGen2"}),
                 "dtype": (["fp32", "fp16", "bf16"], {"default": "bf16"}),
                 "scheduler": (["euler", "dpmsolver"], {"default": "euler"}),
-                #"device": (["cuda", "cpu"], {"default": "cuda"}),
                 "offload_type": (
                     #["none", "sequential_cpu_offload", "cpu_offload", "group_offload"], 
                     ["none", "sequential_cpu_offload", "cpu_offload"], 
